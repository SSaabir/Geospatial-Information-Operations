import React, { useState } from 'react';
import { Link } from 'react-router-dom';
import { useAuth } from '../contexts/AuthContext';
import { Cloud, MapPin, Bell, Settings, Search, Menu, LogOut, User, Shield, Brain, ChevronDown, Home, BarChart3, Bot, X } from 'lucide-react';
import NotificationPanel from './NotificationPanel';

export default function Header() {
  const { user, logout, isAuthenticated } = useAuth();
  const [isMobileMenuOpen, setIsMobileMenuOpen] = useState(false);
  const [isDropdownOpen, setIsDropdownOpen] = useState(false);

  const handleLogout = async () => {
    setIsDropdownOpen(false);
    try {
      await logout();
    } catch (error) {
      console.error('Logout failed:', error);
    } finally {
      // Force redirect to login page
      window.location.href = '/login';
    }
  };

  const toggleMobileMenu = () => {
    setIsMobileMenuOpen(!isMobileMenuOpen);
  };

<<<<<<< HEAD
  const navigationItems = [
    { name: 'Dashboard', href: '/dashboard', icon: BarChart3 },
    { name: 'Workflow', href: '/workflow', icon: Bot },
    { name: 'Security', href: '/security', icon: Shield },
    { name: 'AI Ethics', href: '/ai-ethics', icon: Brain },
    { name: 'Chat Assistant', href: '/chat', icon: Bot },
    { name: 'Analytics', href: '/analytics', icon: BarChart3 },
    
=======
  // Filter navigation items based on user role
  const allNavigationItems = [
    { name: 'Dashboard', href: '/dashboard', icon: BarChart3, adminOnly: false },
    { name: 'Workflow', href: '/workflow', icon: Bot, adminOnly: false },
    { name: 'Chat Assistant', href: '/chat', icon: Bot, adminOnly: false },
>>>>>>> 36bedb7d
  ];

  // Only show non-admin items, or all items if user is admin viewing as regular user
  const navigationItems = allNavigationItems.filter(item => !item.adminOnly || user?.is_admin);

  return (
    <header className="bg-white/95 backdrop-blur-lg border-b border-purple-100 sticky top-0 z-50 shadow-sm">
      <div className="max-w-7xl mx-auto px-4">
        <div className="flex items-center justify-between h-16">
          {/* Logo and Brand */}
          <div className="flex items-center space-x-4">
            <a href="/" className="flex items-center space-x-3 group">
              <div className="w-10 h-10 bg-gradient-to-r from-purple-600 to-indigo-600 rounded-xl flex items-center justify-center group-hover:scale-105 transition-transform duration-200">
                <Cloud className="w-5 h-5 text-white" />
              </div>
              <div className="hidden sm:block">
                <h1 className="text-xl font-bold bg-gradient-to-r from-purple-600 to-indigo-600 bg-clip-text text-transparent">
                  GeoWeather AI
                </h1>
                <p className="text-xs text-gray-500 -mt-1">Climate Intelligence Platform</p>
              </div>
            </a>
          </div>

          {/* Navigation Links */}
          <nav className="hidden lg:flex items-center space-x-1">
            {navigationItems.map((item) => (
              <Link
                key={item.name}
                to={item.href}
                className="flex items-center space-x-2 px-4 py-2 rounded-lg text-gray-700 hover:text-purple-600 hover:bg-purple-50 transition-all duration-200 group"
              >
                <item.icon className="w-4 h-4 group-hover:scale-110 transition-transform" />
                <span className="font-medium">{item.name}</span>
              </Link>
            ))}
<<<<<<< HEAD
            {user?.role === 'admin' && (
              <Link
                to="/admin/dashboard"
=======
            {user?.is_admin && (
              <a
                href="/admin/dashboard"
>>>>>>> 36bedb7d
                className="flex items-center space-x-2 px-4 py-2 rounded-lg text-gray-700 hover:text-purple-600 hover:bg-purple-50 transition-all duration-200 ml-2 border-l border-gray-200 pl-6"
              >
                <Settings className="w-4 h-4" />
                <span className="font-medium">Admin</span>
              </Link>
            )}
          </nav>

          {/* Right Side Actions */}
          <div className="flex items-center space-x-3">
            {isAuthenticated ? (
              <>
                {/* Search */}
                <button className="hidden xl:flex items-center space-x-2 px-4 py-2 bg-gray-50 rounded-lg hover:bg-gray-100 transition-colors text-gray-500 hover:text-gray-700">
                  <Search className="w-4 h-4" />
                  <span className="text-sm">Search...</span>
                </button>

                {/* Notifications */}
                <NotificationPanel />

                {/* User Menu */}
                <div className="relative">
                  <button 
                    onClick={() => setIsDropdownOpen(!isDropdownOpen)}
                    className="flex items-center space-x-3 p-2 rounded-lg hover:bg-gray-50 transition-colors"
                  >
                    <div className="hidden sm:block text-right">
                      <p className="text-sm font-medium text-gray-800">{user?.name}</p>
                      <p className="text-xs text-gray-500 capitalize">{user?.role}</p>
                    </div>
                    <div className="w-10 h-10 bg-gradient-to-r from-purple-400 to-indigo-500 rounded-lg flex items-center justify-center">
                      <span className="text-white font-medium text-sm">
                        {user?.name?.split(' ').map(n => n[0]).join('') || 'U'}
                      </span>
                    </div>
                    <ChevronDown className={`w-4 h-4 text-gray-400 transition-transform duration-200 ${isDropdownOpen ? 'rotate-180' : ''}`} />
                  </button>
                  
                  {/* Dropdown Menu */}
                  {isDropdownOpen && (
                    <div className="absolute right-0 mt-2 w-56 bg-white rounded-xl shadow-lg border border-gray-200 z-50">
                      <div className="p-4 border-b border-gray-100">
                        <p className="font-medium text-gray-800">{user?.name}</p>
                        <p className="text-sm text-gray-500">{user?.email}</p>
                      </div>
                      <div className="py-2">
                        <Link
                          to="/settings"
                          className="flex items-center space-x-3 px-4 py-3 text-gray-700 hover:bg-gray-50 transition-colors"
                          onClick={() => setIsDropdownOpen(false)}
                        >
                          <User className="w-4 h-4" />
                          <span>Profile Settings</span>
                        </Link>
                        <Link
                          to="/settings"
                          className="flex items-center space-x-3 px-4 py-3 text-gray-700 hover:bg-gray-50 transition-colors"
                          onClick={() => setIsDropdownOpen(false)}
                        >
                          <Settings className="w-4 h-4" />
                          <span>Settings</span>
                        </Link>
                        <hr className="my-2 border-gray-100" />
                        <button
                          onClick={handleLogout}
                          className="flex items-center space-x-3 w-full px-4 py-3 text-gray-700 hover:bg-red-50 hover:text-red-600 transition-colors"
                        >
                          <LogOut className="w-4 h-4" />
                          <span>Sign Out</span>
                        </button>
                      </div>
                    </div>
                  )}
                </div>
              </>
            ) : (
              <div className="flex items-center space-x-3">
                <a
                  href="/login"
                  className="px-4 py-2 text-purple-600 hover:text-purple-700 font-medium transition-colors"
                >
                  Sign In
                </a>
                <a
                  href="/login"
                  className="px-6 py-2 bg-gradient-to-r from-purple-600 to-indigo-600 text-white rounded-lg hover:from-purple-700 hover:to-indigo-700 transition-all duration-200 font-medium shadow-md hover:shadow-lg"
                >
                  Get Started
                </a>
              </div>
            )}

            {/* Mobile Menu Button */}
            <button 
              onClick={toggleMobileMenu}
              className="lg:hidden p-2 text-gray-600 hover:text-purple-600 hover:bg-purple-50 rounded-lg transition-all duration-200"
            >
              {isMobileMenuOpen ? <X className="w-5 h-5" /> : <Menu className="w-5 h-5" />}
            </button>
          </div>
        </div>

        {/* Mobile Navigation */}
        {isMobileMenuOpen && (
          <div className="lg:hidden border-t border-gray-100 py-4 bg-white rounded-b-lg shadow-lg">
            <nav className="flex flex-col space-y-2">
              {navigationItems.map((item) => (
                <Link
                  key={item.name}
                  to={item.href}
                  className="flex items-center space-x-3 px-4 py-3 text-gray-700 hover:text-purple-600 hover:bg-purple-50 transition-all duration-200 rounded-lg mx-2"
                  onClick={() => setIsMobileMenuOpen(false)}
                >
                  <item.icon className="w-5 h-5" />
                  <span className="font-medium">{item.name}</span>
                </Link>
              ))}
<<<<<<< HEAD
              {user?.role === 'admin' && (
                <Link
                  to="/admin/dashboard"
=======
              {user?.is_admin && (
                <a
                  href="/admin/dashboard"
>>>>>>> 36bedb7d
                  className="flex items-center space-x-3 px-4 py-3 text-gray-700 hover:text-purple-600 hover:bg-purple-50 transition-all duration-200 rounded-lg mx-2 mt-2 pt-4 border-t border-gray-100"
                  onClick={() => setIsMobileMenuOpen(false)}
                >
                  <Settings className="w-5 h-5" />
                  <span className="font-medium">Admin Panel</span>
                </Link>
              )}
            </nav>
          </div>
        )}
      </div>
    </header>
  );
}<|MERGE_RESOLUTION|>--- conflicted
+++ resolved
@@ -25,22 +25,11 @@
     setIsMobileMenuOpen(!isMobileMenuOpen);
   };
 
-<<<<<<< HEAD
-  const navigationItems = [
-    { name: 'Dashboard', href: '/dashboard', icon: BarChart3 },
-    { name: 'Workflow', href: '/workflow', icon: Bot },
-    { name: 'Security', href: '/security', icon: Shield },
-    { name: 'AI Ethics', href: '/ai-ethics', icon: Brain },
-    { name: 'Chat Assistant', href: '/chat', icon: Bot },
-    { name: 'Analytics', href: '/analytics', icon: BarChart3 },
-    
-=======
   // Filter navigation items based on user role
   const allNavigationItems = [
     { name: 'Dashboard', href: '/dashboard', icon: BarChart3, adminOnly: false },
     { name: 'Workflow', href: '/workflow', icon: Bot, adminOnly: false },
     { name: 'Chat Assistant', href: '/chat', icon: Bot, adminOnly: false },
->>>>>>> 36bedb7d
   ];
 
   // Only show non-admin items, or all items if user is admin viewing as regular user
@@ -77,15 +66,9 @@
                 <span className="font-medium">{item.name}</span>
               </Link>
             ))}
-<<<<<<< HEAD
-            {user?.role === 'admin' && (
-              <Link
-                to="/admin/dashboard"
-=======
             {user?.is_admin && (
               <a
                 href="/admin/dashboard"
->>>>>>> 36bedb7d
                 className="flex items-center space-x-2 px-4 py-2 rounded-lg text-gray-700 hover:text-purple-600 hover:bg-purple-50 transition-all duration-200 ml-2 border-l border-gray-200 pl-6"
               >
                 <Settings className="w-4 h-4" />
@@ -204,15 +187,9 @@
                   <span className="font-medium">{item.name}</span>
                 </Link>
               ))}
-<<<<<<< HEAD
-              {user?.role === 'admin' && (
-                <Link
-                  to="/admin/dashboard"
-=======
               {user?.is_admin && (
                 <a
                   href="/admin/dashboard"
->>>>>>> 36bedb7d
                   className="flex items-center space-x-3 px-4 py-3 text-gray-700 hover:text-purple-600 hover:bg-purple-50 transition-all duration-200 rounded-lg mx-2 mt-2 pt-4 border-t border-gray-100"
                   onClick={() => setIsMobileMenuOpen(false)}
                 >
